--- conflicted
+++ resolved
@@ -1,11 +1,7 @@
 import logging
 import unittest
 from decimal import Decimal
-<<<<<<< HEAD
-from math import floor, ceil
-=======
 from math import ceil, floor
->>>>>>> 2f1e2090
 from typing import List
 
 import pandas as pd
