import unittest
from decimal import Decimal
from unittest.mock import MagicMock, PropertyMock, patch

from hummingbot.connector.exchange_py_base import ExchangePyBase
from hummingbot.connector.markets_recorder import MarketsRecorder
from hummingbot.connector.trading_rule import TradingRule
from hummingbot.core.data_type.common import TradeType
from hummingbot.strategy.script_strategy_base import ScriptStrategyBase
from hummingbot.strategy_v2.executors.arbitrage_executor.arbitrage_executor import ArbitrageExecutor
from hummingbot.strategy_v2.executors.arbitrage_executor.data_types import ArbitrageExecutorConfig
from hummingbot.strategy_v2.executors.data_types import ConnectorPair
from hummingbot.strategy_v2.executors.dca_executor.data_types import DCAExecutorConfig
from hummingbot.strategy_v2.executors.dca_executor.dca_executor import DCAExecutor
from hummingbot.strategy_v2.executors.executor_orchestrator import ExecutorOrchestrator
from hummingbot.strategy_v2.executors.position_executor.data_types import PositionExecutorConfig
from hummingbot.strategy_v2.executors.position_executor.position_executor import PositionExecutor
from hummingbot.strategy_v2.executors.twap_executor.data_types import TWAPExecutorConfig
from hummingbot.strategy_v2.executors.twap_executor.twap_executor import TWAPExecutor
from hummingbot.strategy_v2.models.base import RunnableStatus
from hummingbot.strategy_v2.models.executor_actions import CreateExecutorAction, StoreExecutorAction
from hummingbot.strategy_v2.models.executors import CloseType
from hummingbot.strategy_v2.models.executors_info import ExecutorInfo, PerformanceReport


class TestExecutorOrchestrator(unittest.TestCase):

    @patch.object(MarketsRecorder, "get_instance")
    def setUp(self, markets_recorder: MagicMock):
        markets_recorder.return_value = MagicMock(spec=MarketsRecorder)
        markets_recorder.get_all_executors = MagicMock(return_value=[])
        markets_recorder.store_or_update_executor = MagicMock(return_value=None)
        self.mock_strategy = self.create_mock_strategy()
        self.orchestrator = ExecutorOrchestrator(strategy=self.mock_strategy)

    @staticmethod
    def create_mock_strategy():
        market = MagicMock()
        market_info = MagicMock()
        market_info.market = market

        strategy = MagicMock(spec=ScriptStrategyBase)
        type(strategy).market_info = PropertyMock(return_value=market_info)
        type(strategy).trading_pair = PropertyMock(return_value="ETH-USDT")
        connector = MagicMock(spec=ExchangePyBase)
        type(connector).trading_rules = PropertyMock(return_value={"ETH-USDT": TradingRule(trading_pair="ETH-USDT")})
        strategy.connectors = {
            "binance": connector,
        }
        return strategy

    @patch.object(PositionExecutor, "start")
    @patch.object(DCAExecutor, "start")
    @patch.object(ArbitrageExecutor, "start")
    @patch.object(TWAPExecutor, "start")
    def test_execute_actions_create_executor(self, arbitrage_start_mock: MagicMock, dca_start_mock: MagicMock,
                                             position_start_mock: MagicMock, twap_start_mock: MagicMock):
        position_executor_config = PositionExecutorConfig(
            timestamp=1234, connector_name="binance",
            trading_pair="ETH-USDT", side=TradeType.BUY, entry_price=Decimal(100), amount=Decimal(10))
        arbitrage_executor_config = ArbitrageExecutorConfig(
            timestamp=1234, order_amount=Decimal(10), min_profitability=Decimal(0.01),
            buying_market=ConnectorPair(connector_name="binance", trading_pair="ETH-USDT"),
            selling_market=ConnectorPair(connector_name="coinbase", trading_pair="ETH-USDT"),
        )
        dca_executor_config = DCAExecutorConfig(
            timestamp=1234, connector_name="binance", trading_pair="ETH-USDT",
            side=TradeType.BUY, amounts_quote=[Decimal(10)], prices=[Decimal(100)],)
        twap_executor_config = TWAPExecutorConfig(
            timestamp=1234, connector_name="binance", trading_pair="ETH-USDT",
            side=TradeType.BUY, total_amount_quote=Decimal(100), total_duration=10, order_interval=5,
        )
        actions = [
            CreateExecutorAction(executor_config=position_executor_config, controller_id="test"),
            CreateExecutorAction(executor_config=arbitrage_executor_config, controller_id="test"),
            CreateExecutorAction(executor_config=dca_executor_config, controller_id="test"),
            CreateExecutorAction(executor_config=twap_executor_config, controller_id="test"),
        ]
        self.orchestrator.execute_actions(actions)
        self.assertEqual(len(self.orchestrator.active_executors["test"]), 4)

    def test_execute_actions_store_executor_active(self):
        position_executor = MagicMock(spec=PositionExecutor)
        position_executor.is_active = True
        config_mock = MagicMock(PositionExecutorConfig)
        config_mock.id = "test"
        config_mock.controller_id = "test"
        position_executor.config = config_mock
        self.orchestrator.cached_performance["test"] = PerformanceReport()
        self.orchestrator.active_executors["test"] = [position_executor]
        actions = [StoreExecutorAction(executor_id="test", controller_id="test")]
        self.orchestrator.execute_actions(actions)
        self.assertEqual(len(self.orchestrator.active_executors["test"]), 1)

    @patch.object(MarketsRecorder, "get_instance")
    def test_execute_actions_store_executor_inactive(self, markets_recorder_mock):
        markets_recorder_mock.return_value = MagicMock(spec=MarketsRecorder)
        markets_recorder_mock.store_or_update_executor = MagicMock(return_value=None)
        position_executor = MagicMock(spec=PositionExecutor)
        position_executor.is_active = False
        config_mock = MagicMock(PositionExecutorConfig)
        config_mock.id = "test"
        config_mock.controller_id = "test"
        position_executor.config = config_mock
        self.orchestrator.active_executors["test"] = [position_executor]
        self.orchestrator.archived_executors["test"] = []
        self.orchestrator.cached_performance["test"] = PerformanceReport()
        actions = [StoreExecutorAction(executor_id="test", controller_id="test")]
        self.orchestrator.execute_actions(actions)
        self.assertEqual(len(self.orchestrator.active_executors["test"]), 0)

    @patch('hummingbot.connector.markets_recorder.MarketsRecorder.get_instance')
    def test_generate_performance_report(self, mock_get_instance):
        # Create a mock for MarketsRecorder and its get_executors_by_controller method
        mock_markets_recorder = MagicMock(spec=MarketsRecorder)
        mock_markets_recorder.get_executors_by_controller.return_value = []
        mock_get_instance.return_value = mock_markets_recorder
        config_mock = PositionExecutorConfig(
            timestamp=1234, trading_pair="ETH-USDT", connector_name="binance",
            side=TradeType.BUY, amount=Decimal(10), entry_price=Decimal(100),
        )
        position_executor_non_active = MagicMock(spec=PositionExecutor)
        position_executor_non_active.executor_info = ExecutorInfo(
            id="123", timestamp=1234, type="position_executor",
            status=RunnableStatus.RUNNING, config=config_mock,
            filled_amount_quote=Decimal(0), net_pnl_quote=Decimal(0), net_pnl_pct=Decimal(0),
            cum_fees_quote=Decimal(0), is_trading=False, is_active=True, custom_info={"side": TradeType.BUY}
        )
        position_executor_active = MagicMock(spec=PositionExecutor)
        position_executor_active.executor_info = ExecutorInfo(
            id="123", timestamp=1234, type="position_executor",
            status=RunnableStatus.RUNNING, config=config_mock,
            filled_amount_quote=Decimal(100), net_pnl_quote=Decimal(10), net_pnl_pct=Decimal(10),
            cum_fees_quote=Decimal(1), is_trading=True, is_active=True, custom_info={"side": TradeType.BUY}
        )
        position_executor_failed = MagicMock(spec=PositionExecutor)
        position_executor_failed.executor_info = ExecutorInfo(
            id="123", timestamp=1234, type="position_executor",
            status=RunnableStatus.TERMINATED, config=config_mock,
            close_type=CloseType.FAILED,
            filled_amount_quote=Decimal(100), net_pnl_quote=Decimal(0), net_pnl_pct=Decimal(0),
            cum_fees_quote=Decimal(1), is_trading=True, is_active=True, custom_info={"side": TradeType.BUY}
        )
        position_executor_tp = MagicMock(spec=PositionExecutor)
        position_executor_tp.executor_info = ExecutorInfo(
            id="123", timestamp=1234, type="position_executor",
            status=RunnableStatus.TERMINATED, config=config_mock,
            close_type=CloseType.TAKE_PROFIT,
            filled_amount_quote=Decimal(100), net_pnl_quote=Decimal(10), net_pnl_pct=Decimal(10),
            cum_fees_quote=Decimal(1), is_trading=False, is_active=False, custom_info={"side": TradeType.BUY}
        )
        self.orchestrator.active_executors["test"] = [position_executor_non_active, position_executor_active,
                                                      position_executor_failed, position_executor_tp]
        report = self.orchestrator.generate_performance_report(controller_id="test")
        self.assertEqual(report.realized_pnl_quote, Decimal(10))
        self.assertEqual(report.unrealized_pnl_quote, Decimal(10))

    @patch('hummingbot.connector.markets_recorder.MarketsRecorder.get_instance')
    def test_generate_global_performance_report(self, mock_get_instance):
        # Mock MarketsRecorder and its get_executors_by_controller method
        mock_markets_recorder = MagicMock(spec=MarketsRecorder)
        mock_markets_recorder.get_executors_by_controller.return_value = []
        mock_get_instance.return_value = mock_markets_recorder

        # Set up mock executors for two different controllers
        config_mock_pe = PositionExecutorConfig(
            timestamp=1234, trading_pair="ETH-USDT", connector_name="binance",
            side=TradeType.BUY, amount=Decimal(10), entry_price=Decimal(100),
        )
        config_mock_dca = DCAExecutorConfig(
            timestamp=1234, connector_name="binance", trading_pair="ETH-USDT",
            side=TradeType.BUY, amounts_quote=[Decimal(10)], prices=[Decimal(100)],
            take_profit=Decimal(0.01), stop_loss=Decimal(0.01)
        )
        controller_ids = ["controller_1", "controller_2"]
        filled_amount_quote = [Decimal(200), Decimal(300)]
        net_pnl_quote = [Decimal(20), Decimal(30)]
        net_pnl_pct = [Decimal(10), Decimal(15)]
        configs = [config_mock_pe, config_mock_dca]
        status = [RunnableStatus.RUNNING, RunnableStatus.RUNNING]
        is_trading = [True, True]
        is_active = [True, True]
        custom_info = [{"side": TradeType.BUY}, {"side": TradeType.SELL}]
        cum_fees_quote = [Decimal(2), Decimal(3)]

        for i, controller_id in enumerate(controller_ids):
            executor_mock = MagicMock(spec=PositionExecutor)
            executor_mock.executor_info = ExecutorInfo(
                id="123", timestamp=1234, type=configs[i].type,
                status=status[i], config=configs[i],
                filled_amount_quote=filled_amount_quote[i], net_pnl_quote=net_pnl_quote[i],
                net_pnl_pct=net_pnl_pct[i], cum_fees_quote=cum_fees_quote[i],
                is_trading=is_trading[i], is_active=is_active[i], custom_info=custom_info[i]
            )

            self.orchestrator.active_executors[controller_id] = [executor_mock]

        # Generate the global performance report
        global_report = self.orchestrator.generate_global_performance_report()

        # Assertions to validate the global performance metrics
        expected_total_realized_pnl = sum(net_pnl_quote)
        expected_total_volume_traded = sum(filled_amount_quote)
        self.assertEqual(global_report.unrealized_pnl_quote, expected_total_realized_pnl)
        self.assertEqual(global_report.volume_traded, expected_total_volume_traded)
        self.assertAlmostEqual(global_report.global_pnl_quote, expected_total_realized_pnl)
        self.assertAlmostEqual(global_report.global_pnl_pct,
                               (expected_total_realized_pnl / expected_total_volume_traded) * 100)

    @patch("hummingbot.strategy_v2.executors.executor_orchestrator.MarketsRecorder.get_instance")
    def test_initialize_cached_performance(self, mock_get_instance: MagicMock):
        # Create mock markets recorder
        mock_markets_recorder = MagicMock(spec=MarketsRecorder)
        mock_get_instance.return_value = mock_markets_recorder

        # Create mock executor info
        executor_info = ExecutorInfo(
            id="123", timestamp=1234, type="position_executor",
            status=RunnableStatus.RUNNING, config=PositionExecutorConfig(
                timestamp=1234, trading_pair="ETH-USDT", connector_name="binance",
                side=TradeType.BUY, amount=Decimal(10), entry_price=Decimal(100),
            ),
            filled_amount_quote=Decimal(100), net_pnl_quote=Decimal(10), net_pnl_pct=Decimal(10),
            cum_fees_quote=Decimal(1), is_trading=True, is_active=True, custom_info={"side": TradeType.BUY},
            controller_id="test",
        )

        # Set up mock to return executor info
        mock_markets_recorder.get_all_executors.return_value = [executor_info]

        orchestrator = ExecutorOrchestrator(strategy=self.mock_strategy)
<<<<<<< HEAD
        self.assertEqual(len(orchestrator.cached_performance), 1)
=======
        self.assertEqual(len(orchestrator.cached_performance), 1)

    @patch.object(MarketsRecorder, "get_instance")
    def test_store_all_positions(self, markets_recorder_mock):
        markets_recorder_mock.return_value = MagicMock(spec=MarketsRecorder)
        markets_recorder_mock.store_position = MagicMock(return_value=None)
        position_held = PositionHeld("binance", "SOL-USDT")
        executor_info = ExecutorInfo(
            id="123", timestamp=1234, type="position_executor",
            status=RunnableStatus.TERMINATED, config=PositionExecutorConfig(
                timestamp=1234, trading_pair="SOL-USDT", connector_name="binance",
                side=TradeType.BUY, amount=Decimal(10), entry_price=Decimal(100),
            ), net_pnl_pct=Decimal(0), net_pnl_quote=Decimal(0), cum_fees_quote=Decimal(0),
            filled_amount_quote=Decimal(100), is_active=False, is_trading=False,
            custom_info={"held_position_orders": [
                {"order_id": "123", "amount": Decimal(10), "trade_type": "BUY",
                 "executed_amount_base": Decimal("10"), "executed_amount_quote": Decimal("2300"),
                 "cumulative_fee_paid_quote": Decimal(0)}]},
            controller_id="main"
        )
        position_held.add_orders_from_executor(executor_info)
        self.orchestrator.positions_held = {
            "main": [position_held]
        }
        self.orchestrator.store_all_positions()
        self.assertEqual(len(self.orchestrator.positions_held["main"]), 0)

    def test_get_positions_report(self):
        position_held = PositionHeld("binance", "SOL-USDT")
        executor_info = ExecutorInfo(
            id="123", timestamp=1234, type="position_executor",
            status=RunnableStatus.TERMINATED, config=PositionExecutorConfig(
                timestamp=1234, trading_pair="SOL-USDT", connector_name="binance",
                side=TradeType.BUY, amount=Decimal(10), entry_price=Decimal(100),
            ), net_pnl_pct=Decimal(0), net_pnl_quote=Decimal(0), cum_fees_quote=Decimal(0),
            filled_amount_quote=Decimal(100), is_active=False, is_trading=False,
            custom_info={"held_position_orders": [
                {"order_id": "123", "amount": Decimal(10), "trade_type": "SELL",
                 "executed_amount_base": Decimal("10"), "executed_amount_quote": Decimal("2300"),
                 "cumulative_fee_paid_quote": Decimal(0)}]},
            controller_id="main"
        )
        position_held.add_orders_from_executor(executor_info)
        self.orchestrator.positions_held = {
            "main": [position_held]
        }
        report = self.orchestrator.get_positions_report()
        self.assertEqual(len(report), 1)
        self.assertEqual(report["main"][0].amount, Decimal(-10))

    @patch.object(MarketsRecorder, "get_instance")
    def test_store_all_executors(self, markets_recorder_mock):
        markets_recorder_mock.return_value = MagicMock(spec=MarketsRecorder)
        markets_recorder_mock.store_or_update_executor = MagicMock(return_value=None)
        position_executor = MagicMock(spec=PositionExecutor)
        position_executor.is_active = False
        config_mock = MagicMock(PositionExecutorConfig)
        config_mock.id = "test"
        config_mock.controller_id = "test"
        position_executor.config = config_mock
        self.orchestrator.active_executors["test"] = [position_executor]
        self.orchestrator.store_all_executors()
        self.assertEqual(self.orchestrator.active_executors, {})

    @patch.object(ExecutorOrchestrator, "store_all_positions")
    def test_stop(self, store_all_positions):
        store_all_positions.return_value = None
        position_executor = MagicMock(spec=PositionExecutor)
        position_executor.is_closed = False
        position_executor.early_stop = MagicMock(return_value=None)
        self.orchestrator.active_executors["test"] = [position_executor]
        self.orchestrator.stop()
        position_executor.early_stop.assert_called_once()

    def test_stop_executor(self):
        position_executor = MagicMock(spec=PositionExecutor)
        position_executor.is_closed = False
        position_executor.early_stop = MagicMock(return_value=None)
        position_executor.config = MagicMock(PositionExecutorConfig)
        position_executor.config.id = "123"
        self.orchestrator.active_executors["test"] = [position_executor]
        self.orchestrator.stop_executor(StopExecutorAction(executor_id="123", controller_id="test"))
>>>>>>> 2124b711
<|MERGE_RESOLUTION|>--- conflicted
+++ resolved
@@ -6,19 +6,22 @@
 from hummingbot.connector.markets_recorder import MarketsRecorder
 from hummingbot.connector.trading_rule import TradingRule
 from hummingbot.core.data_type.common import TradeType
+from hummingbot.data_feed.market_data_provider import MarketDataProvider
 from hummingbot.strategy.script_strategy_base import ScriptStrategyBase
 from hummingbot.strategy_v2.executors.arbitrage_executor.arbitrage_executor import ArbitrageExecutor
 from hummingbot.strategy_v2.executors.arbitrage_executor.data_types import ArbitrageExecutorConfig
 from hummingbot.strategy_v2.executors.data_types import ConnectorPair
 from hummingbot.strategy_v2.executors.dca_executor.data_types import DCAExecutorConfig
 from hummingbot.strategy_v2.executors.dca_executor.dca_executor import DCAExecutor
-from hummingbot.strategy_v2.executors.executor_orchestrator import ExecutorOrchestrator
-from hummingbot.strategy_v2.executors.position_executor.data_types import PositionExecutorConfig
+from hummingbot.strategy_v2.executors.executor_orchestrator import ExecutorOrchestrator, PositionHeld
+from hummingbot.strategy_v2.executors.grid_executor.data_types import GridExecutorConfig
+from hummingbot.strategy_v2.executors.grid_executor.grid_executor import GridExecutor
+from hummingbot.strategy_v2.executors.position_executor.data_types import PositionExecutorConfig, TripleBarrierConfig
 from hummingbot.strategy_v2.executors.position_executor.position_executor import PositionExecutor
 from hummingbot.strategy_v2.executors.twap_executor.data_types import TWAPExecutorConfig
 from hummingbot.strategy_v2.executors.twap_executor.twap_executor import TWAPExecutor
 from hummingbot.strategy_v2.models.base import RunnableStatus
-from hummingbot.strategy_v2.models.executor_actions import CreateExecutorAction, StoreExecutorAction
+from hummingbot.strategy_v2.models.executor_actions import CreateExecutorAction, StopExecutorAction, StoreExecutorAction
 from hummingbot.strategy_v2.models.executors import CloseType
 from hummingbot.strategy_v2.models.executors_info import ExecutorInfo, PerformanceReport
 
@@ -47,14 +50,23 @@
         strategy.connectors = {
             "binance": connector,
         }
+        strategy.market_data_provider = MagicMock(spec=MarketDataProvider)
+        strategy.market_data_provider.get_price_by_type = MagicMock(return_value=Decimal(230))
         return strategy
 
     @patch.object(PositionExecutor, "start")
     @patch.object(DCAExecutor, "start")
     @patch.object(ArbitrageExecutor, "start")
     @patch.object(TWAPExecutor, "start")
-    def test_execute_actions_create_executor(self, arbitrage_start_mock: MagicMock, dca_start_mock: MagicMock,
+    @patch.object(GridExecutor, "start")
+    @patch.object(GridExecutor, "_generate_grid_levels")
+    @patch.object(MarketsRecorder, "get_instance")
+    def test_execute_actions_create_executor(self, markets_recorder_mock, grid_start_mock: MagicMock,
+                                             generate_grid_levels_mock: MagicMock,
+                                             arbitrage_start_mock: MagicMock, dca_start_mock: MagicMock,
                                              position_start_mock: MagicMock, twap_start_mock: MagicMock):
+        markets_recorder_mock.return_value = MagicMock(spec=MarketsRecorder)
+        markets_recorder_mock.store_or_update_executor = MagicMock(return_value=None)
         position_executor_config = PositionExecutorConfig(
             timestamp=1234, connector_name="binance",
             trading_pair="ETH-USDT", side=TradeType.BUY, entry_price=Decimal(100), amount=Decimal(10))
@@ -70,14 +82,21 @@
             timestamp=1234, connector_name="binance", trading_pair="ETH-USDT",
             side=TradeType.BUY, total_amount_quote=Decimal(100), total_duration=10, order_interval=5,
         )
+        grid_executor_config = GridExecutorConfig(
+            timestamp=1234, connector_name="binance", trading_pair="ETH-USDT",
+            side=TradeType.BUY, total_amount_quote=Decimal(100), start_price=Decimal(100),
+            end_price=Decimal(200), limit_price=Decimal(90),
+            triple_barrier_config=TripleBarrierConfig(take_profit=Decimal(0.01), stop_loss=Decimal(0.2))
+        )
         actions = [
             CreateExecutorAction(executor_config=position_executor_config, controller_id="test"),
             CreateExecutorAction(executor_config=arbitrage_executor_config, controller_id="test"),
             CreateExecutorAction(executor_config=dca_executor_config, controller_id="test"),
             CreateExecutorAction(executor_config=twap_executor_config, controller_id="test"),
+            CreateExecutorAction(executor_config=grid_executor_config, controller_id="test"),
         ]
         self.orchestrator.execute_actions(actions)
-        self.assertEqual(len(self.orchestrator.active_executors["test"]), 4)
+        self.assertEqual(len(self.orchestrator.active_executors["test"]), 5)
 
     def test_execute_actions_store_executor_active(self):
         position_executor = MagicMock(spec=PositionExecutor)
@@ -155,58 +174,6 @@
         self.assertEqual(report.realized_pnl_quote, Decimal(10))
         self.assertEqual(report.unrealized_pnl_quote, Decimal(10))
 
-    @patch('hummingbot.connector.markets_recorder.MarketsRecorder.get_instance')
-    def test_generate_global_performance_report(self, mock_get_instance):
-        # Mock MarketsRecorder and its get_executors_by_controller method
-        mock_markets_recorder = MagicMock(spec=MarketsRecorder)
-        mock_markets_recorder.get_executors_by_controller.return_value = []
-        mock_get_instance.return_value = mock_markets_recorder
-
-        # Set up mock executors for two different controllers
-        config_mock_pe = PositionExecutorConfig(
-            timestamp=1234, trading_pair="ETH-USDT", connector_name="binance",
-            side=TradeType.BUY, amount=Decimal(10), entry_price=Decimal(100),
-        )
-        config_mock_dca = DCAExecutorConfig(
-            timestamp=1234, connector_name="binance", trading_pair="ETH-USDT",
-            side=TradeType.BUY, amounts_quote=[Decimal(10)], prices=[Decimal(100)],
-            take_profit=Decimal(0.01), stop_loss=Decimal(0.01)
-        )
-        controller_ids = ["controller_1", "controller_2"]
-        filled_amount_quote = [Decimal(200), Decimal(300)]
-        net_pnl_quote = [Decimal(20), Decimal(30)]
-        net_pnl_pct = [Decimal(10), Decimal(15)]
-        configs = [config_mock_pe, config_mock_dca]
-        status = [RunnableStatus.RUNNING, RunnableStatus.RUNNING]
-        is_trading = [True, True]
-        is_active = [True, True]
-        custom_info = [{"side": TradeType.BUY}, {"side": TradeType.SELL}]
-        cum_fees_quote = [Decimal(2), Decimal(3)]
-
-        for i, controller_id in enumerate(controller_ids):
-            executor_mock = MagicMock(spec=PositionExecutor)
-            executor_mock.executor_info = ExecutorInfo(
-                id="123", timestamp=1234, type=configs[i].type,
-                status=status[i], config=configs[i],
-                filled_amount_quote=filled_amount_quote[i], net_pnl_quote=net_pnl_quote[i],
-                net_pnl_pct=net_pnl_pct[i], cum_fees_quote=cum_fees_quote[i],
-                is_trading=is_trading[i], is_active=is_active[i], custom_info=custom_info[i]
-            )
-
-            self.orchestrator.active_executors[controller_id] = [executor_mock]
-
-        # Generate the global performance report
-        global_report = self.orchestrator.generate_global_performance_report()
-
-        # Assertions to validate the global performance metrics
-        expected_total_realized_pnl = sum(net_pnl_quote)
-        expected_total_volume_traded = sum(filled_amount_quote)
-        self.assertEqual(global_report.unrealized_pnl_quote, expected_total_realized_pnl)
-        self.assertEqual(global_report.volume_traded, expected_total_volume_traded)
-        self.assertAlmostEqual(global_report.global_pnl_quote, expected_total_realized_pnl)
-        self.assertAlmostEqual(global_report.global_pnl_pct,
-                               (expected_total_realized_pnl / expected_total_volume_traded) * 100)
-
     @patch("hummingbot.strategy_v2.executors.executor_orchestrator.MarketsRecorder.get_instance")
     def test_initialize_cached_performance(self, mock_get_instance: MagicMock):
         # Create mock markets recorder
@@ -229,9 +196,6 @@
         mock_markets_recorder.get_all_executors.return_value = [executor_info]
 
         orchestrator = ExecutorOrchestrator(strategy=self.mock_strategy)
-<<<<<<< HEAD
-        self.assertEqual(len(orchestrator.cached_performance), 1)
-=======
         self.assertEqual(len(orchestrator.cached_performance), 1)
 
     @patch.object(MarketsRecorder, "get_instance")
@@ -313,5 +277,4 @@
         position_executor.config = MagicMock(PositionExecutorConfig)
         position_executor.config.id = "123"
         self.orchestrator.active_executors["test"] = [position_executor]
-        self.orchestrator.stop_executor(StopExecutorAction(executor_id="123", controller_id="test"))
->>>>>>> 2124b711
+        self.orchestrator.stop_executor(StopExecutorAction(executor_id="123", controller_id="test"))