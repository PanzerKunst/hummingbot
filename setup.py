--- conflicted
+++ resolved
@@ -33,11 +33,7 @@
 
 def main():
     cpu_count = os.cpu_count() or 8
-<<<<<<< HEAD
-    version = "20241227"
-=======
     version = "20250303"
->>>>>>> 2124b711
     all_packages = find_packages(include=["hummingbot", "hummingbot.*"], )
     excluded_paths = [
         "hummingbot.connector.gateway.clob_spot.data_sources.injective",
