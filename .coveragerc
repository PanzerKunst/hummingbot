[run]
source_pkgs = hummingbot
omit =
        hummingbot/core/gateway/*
        hummingbot/core/management/*
        hummingbot/client/config/config_helpers.py
        hummingbot/client/config/conf_migration.py
        hummingbot/client/config/security.py
        hummingbot/client/hummingbot_application.py
        hummingbot/client/command/*
        hummingbot/client/settings.py
        hummingbot/client/ui/completer.py
        hummingbot/client/ui/layout.py
        hummingbot/client/tab/*
        hummingbot/client/ui/parser.py
        hummingbot/connector/derivative/position.py
<<<<<<< HEAD
        hummingbot/connector/exchange/bitfinex*
        hummingbot/connector/exchange/foxbit*
=======
>>>>>>> 2124b711
        hummingbot/connector/derivative/dydx_v4_perpetual/*
        hummingbot/connector/derivative/dydx_v4_perpetual/data_sources/*
        hummingbot/connector/exchange/injective_v2/account_delegation_script.py
        hummingbot/connector/exchange/paper_trade*
        hummingbot/connector/gateway/**
        hummingbot/connector/test_support/*
        hummingbot/core/utils/gateway_config_utils.py
        hummingbot/core/utils/kill_switch.py
        hummingbot/core/utils/wallet_setup.py
        hummingbot/connector/mock*
        hummingbot/strategy/*/start.py
        hummingbot/strategy/dev*
        hummingbot/user/user_balances.py
        hummingbot/connector/exchange/cube/cube_ws_protobufs/*
        hummingbot/strategy_v2/backtesting/*
dynamic_context = test_function
branch = true

[report]
fail_under = 70
precision = 2
skip_empty = true
exclude_lines =
    @(abc\.)?abstractmethod
    if TYPE_CHECKING:
    pragma: no cover
    if __name__ == .__main__.:
    if 0:
    raise AssertionError
    raise NotImplementedError
    if settings.DEBUG
    except asyncio.exceptions.TimeoutError:

[html]
directory = coverage_html_report
show_contexts = true

[xml]
output = coverage.xml<|MERGE_RESOLUTION|>--- conflicted
+++ resolved
@@ -14,11 +14,6 @@
         hummingbot/client/tab/*
         hummingbot/client/ui/parser.py
         hummingbot/connector/derivative/position.py
-<<<<<<< HEAD
-        hummingbot/connector/exchange/bitfinex*
-        hummingbot/connector/exchange/foxbit*
-=======
->>>>>>> 2124b711
         hummingbot/connector/derivative/dydx_v4_perpetual/*
         hummingbot/connector/derivative/dydx_v4_perpetual/data_sources/*
         hummingbot/connector/exchange/injective_v2/account_delegation_script.py
