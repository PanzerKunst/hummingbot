--- conflicted
+++ resolved
@@ -9,16 +9,8 @@
 
 from async_timeout import timeout
 
+from hummingbot.core.data_type.common import OrderType, TradeType
 from hummingbot.core.data_type.limit_order import LimitOrder
-<<<<<<< HEAD
-from hummingbot.core.data_type.common import OrderType, TradeType
-from async_timeout import timeout
-=======
-from hummingbot.core.event.events import (
-    OrderType,
-    TradeType
-)
->>>>>>> 2f1e2090
 
 s_decimal_0 = Decimal(0)
 
