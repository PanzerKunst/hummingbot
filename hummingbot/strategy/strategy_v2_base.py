--- conflicted
+++ resolved
@@ -377,16 +377,6 @@
             extra_info.append(f"\n\nController: {controller_id}")
             # Append controller market data metrics
             extra_info.extend(controller.to_format_status())
-<<<<<<< HEAD
-            executors_list = self.get_executors_by_controller(controller_id)
-            if len(executors_list) == 0:
-                extra_info.append("No executors found.")
-            else:
-                # In memory executors info
-                executors_df = self.executors_info_to_df(executors_list)
-                executors_df["age"] = self.current_timestamp - executors_df["timestamp"]
-                extra_info.extend([format_df_for_printout(executors_df[columns_to_show].head(5), table_format="psql")])
-=======
             # executors_list = self.get_executors_by_controller(controller_id)
             # if len(executors_list) == 0:
             #     extra_info.append("No executors found.")
@@ -395,7 +385,6 @@
             #     executors_df = self.executors_info_to_df(executors_list)
             #     executors_df["age"] = self.current_timestamp - executors_df["timestamp"]
             #     extra_info.extend([format_df_for_printout(executors_df[columns_to_show], table_format="psql")])
->>>>>>> 934cb4fd
 
             # Generate performance report for each controller
             performance_report = self.executor_orchestrator.generate_performance_report(controller_id)
