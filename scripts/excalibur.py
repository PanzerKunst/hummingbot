import asyncio
from decimal import Decimal
from typing import Dict, List

import pandas as pd

from hummingbot.client.ui.interface_utils import format_df_for_printout
from hummingbot.connector.connector_base import ConnectorBase
from hummingbot.core.clock import Clock
from hummingbot.core.data_type.common import OrderType, TradeType
<<<<<<< HEAD
from hummingbot.strategy_v2.executors.position_executor.data_types import TrailingStop, TripleBarrierConfig
=======
>>>>>>> 283bd922
from hummingbot.strategy_v2.models.executor_actions import CreateExecutorAction, StopExecutorAction
from hummingbot.strategy_v2.models.executors import CloseType
from scripts.pk.excalibur_config import ExcaliburConfig
from scripts.pk.pk_strategy import PkStrategy
from scripts.pk.pk_trailing_stop import PkTrailingStop
from scripts.pk.pk_triple_barrier import TripleBarrier
from scripts.pk.tracked_order_details import TrackedOrderDetails

# Trends via comparing 2 SMAs
# Generate config file: create --script-config excalibur
# Start the bot: start --script excalibur.py --conf conf_excalibur_GOAT.yml
#                start --script excalibur.py --conf conf_excalibur_MOODENG.yml
#                start --script excalibur.py --conf conf_excalibur_POPCAT.yml
# Quickstart script: -p=a -f excalibur.py -c conf_excalibur_POPCAT.yml


class ExcaliburStrategy(PkStrategy):
    @classmethod
    def init_markets(cls, config: ExcaliburConfig):
        cls.markets = {config.connector_name: {config.trading_pair}}

    def __init__(self, connectors: Dict[str, ConnectorBase], config: ExcaliburConfig):
        super().__init__(connectors, config)

        self.processed_data = pd.DataFrame()

    def start(self, clock: Clock, timestamp: float) -> None:
        self._last_timestamp = timestamp
        self.apply_initial_setting()

    def apply_initial_setting(self):
        for connector_name, connector in self.connectors.items():
            if self.is_perpetual(connector_name):
                connector.set_position_mode(self.config.position_mode)

                for trading_pair in self.market_data_provider.get_trading_pairs(connector_name):
                    connector.set_leverage(trading_pair, self.config.leverage)

    def get_triple_barrier(self) -> TripleBarrier:
        trailing_stop = PkTrailingStop(
            activation_delta=self.config.trailing_stop_activation_pct / 100,
            trailing_delta=self.config.trailing_stop_close_delta_pct / 100
        )

        return TripleBarrier(
            stop_loss=Decimal(self.config.stop_loss_pct / 100),
            trailing_stop=trailing_stop,
            open_order_type=OrderType.MARKET,
            stop_loss_order_type=OrderType.MARKET
        )

    def update_processed_data(self):
        candles_config = self.config.candles_config[0]

        candles_df = self.market_data_provider.get_candles_df(connector_name=candles_config.connector,
                                                              trading_pair=candles_config.trading_pair,
                                                              interval=candles_config.interval,
                                                              max_records=candles_config.max_records)
        num_rows = candles_df.shape[0]

        if num_rows == 0:
            return

        candles_df["index"] = candles_df["timestamp"]
        candles_df.set_index("index", inplace=True)

        candles_df["timestamp_iso"] = pd.to_datetime(candles_df["timestamp"], unit="s")

        candles_df["RSI"] = candles_df.ta.rsi(length=self.config.rsi_length)

        candles_df["SMA_short"] = candles_df.ta.sma(length=self.config.sma_short)
        candles_df["SMA_long"] = candles_df.ta.sma(length=self.config.sma_long)

        candles_df.dropna(inplace=True)

        self.processed_data = candles_df

    def create_actions_proposal(self) -> List[CreateExecutorAction]:
        self.update_processed_data()

        processed_data_num_rows = self.processed_data.shape[0]

        if processed_data_num_rows == 0:
            self.logger().error("create_actions_proposal() > ERROR: processed_data_num_rows == 0")
            return []

        active_sell_orders, active_buy_orders = self.get_active_tracked_orders_by_side()
        active_orders = active_sell_orders + active_buy_orders

        if self.can_create_sma_cross_order(TradeType.SELL, active_orders):
            entry_price: Decimal = self.get_best_bid() * Decimal(1 - self.config.entry_price_delta_bps / 10000)
<<<<<<< HEAD
            triple_barrier_config = self.get_triple_barrier_config(TradeType.SELL, entry_price)
            asyncio.get_running_loop().create_task(self.create_twap_market_orders(TradeType.SELL, entry_price, triple_barrier_config))

        if self.can_create_sma_cross_order(TradeType.BUY, active_orders):
            entry_price: Decimal = self.get_best_ask() * Decimal(1 + self.config.entry_price_delta_bps / 10000)
            triple_barrier_config = self.get_triple_barrier_config(TradeType.BUY, entry_price)
            asyncio.get_running_loop().create_task(self.create_twap_market_orders(TradeType.BUY, entry_price, triple_barrier_config))
=======
            triple_barrier = self.get_triple_barrier()
            asyncio.get_running_loop().create_task(self.create_twap_market_orders(TradeType.SELL, entry_price, triple_barrier))

        if self.can_create_sma_cross_order(TradeType.BUY, active_orders):
            entry_price: Decimal = self.get_best_ask() * Decimal(1 + self.config.entry_price_delta_bps / 10000)
            triple_barrier = self.get_triple_barrier()
            asyncio.get_running_loop().create_task(self.create_twap_market_orders(TradeType.BUY, entry_price, triple_barrier))
>>>>>>> 283bd922

        return []  # Always return []

    def stop_actions_proposal(self) -> List[StopExecutorAction]:
        processed_data_num_rows = self.processed_data.shape[0]

        if processed_data_num_rows == 0:
            return []

        self.check_orders()

        filled_sell_orders, filled_buy_orders = self.get_filled_tracked_orders_by_side()

        if len(filled_sell_orders) > 0:
            if self.did_short_sma_cross_over_long():
                self.logger().info("stop_actions_proposal() > Short SMA crossed over long")
                asyncio.get_running_loop().create_task(self.close_twap_filled_market_orders(filled_sell_orders, CloseType.COMPLETED))

        if len(filled_buy_orders) > 0:
            if self.did_short_sma_cross_under_long():
                self.logger().info("stop_actions_proposal() > Short SMA crossed under long")
                asyncio.get_running_loop().create_task(self.close_twap_filled_market_orders(filled_buy_orders, CloseType.COMPLETED))

        return []  # Always return []

    def format_status(self) -> str:
        original_status = super().format_status()
        custom_status = ["\n"]

        if self.ready_to_trade:
            if not self.processed_data.empty:
                columns_to_display = [
                    "timestamp_iso",
                    "close",
                    "RSI",
                    "SMA_short",
                    "SMA_long"
                ]

                custom_status.append(format_df_for_printout(self.processed_data[columns_to_display], table_format="psql"))

        return original_status + "\n".join(custom_status)

    #
    # Custom functions potentially interesting for other controllers
    #

    def can_create_sma_cross_order(self, side: TradeType, active_tracked_orders: List[TrackedOrderDetails]) -> bool:
        if not self.can_create_order(side):
            return False

        if len(active_tracked_orders) > 0:
            return False

        if side == TradeType.SELL:
            if self.did_short_sma_cross_under_long():
                self.logger().info("can_create_sma_cross_order() > Short SMA crossed under long")
                return self.is_rsi_good_for_sell()

            return False

        if self.did_short_sma_cross_over_long():
            self.logger().info("can_create_sma_cross_order() > Short SMA crossed over long")
            return self.is_rsi_good_for_buy()

        return False

    #
    # Custom functions specific to this controller
    #

    def get_latest_sma(self, short_or_long: str) -> float:
        return self._get_sma_at_index(short_or_long, -1)

    def get_previous_sma(self, short_or_long: str) -> float:
        return self._get_sma_at_index(short_or_long, -2)

    def _get_sma_at_index(self, short_or_long: str, index: int) -> float:
        return self.processed_data[f"SMA_{short_or_long}"].iloc[index]

    def did_short_sma_cross_under_long(self) -> bool:
        return not self.is_latest_short_sma_over_long() and self.is_previous_short_sma_over_long()

    def did_short_sma_cross_over_long(self) -> bool:
        return self.is_latest_short_sma_over_long() and not self.is_previous_short_sma_over_long()

    def is_latest_short_sma_over_long(self) -> bool:
        latest_short_minus_long: float = self.get_latest_sma("short") - self.get_latest_sma("long")
        return latest_short_minus_long > 0

    def is_previous_short_sma_over_long(self) -> bool:
        previous_short_minus_long: float = self.get_previous_sma("short") - self.get_previous_sma("long")
        return previous_short_minus_long > 0

    def is_rsi_good_for_sell(self) -> bool:
        rsi_series: pd.Series = self.processed_data["RSI"]
        current_rsi = Decimal(rsi_series.iloc[-1])

        # TODO: remove
        self.logger().info(f"is_rsi_good_for_sell: {current_rsi}")

        return current_rsi > self.config.min_rsi_to_open_sell_order

    def is_rsi_good_for_buy(self) -> bool:
        rsi_series: pd.Series = self.processed_data["RSI"]
        current_rsi = Decimal(rsi_series.iloc[-1])

        # TODO: remove
        self.logger().info(f"is_rsi_good_for_buy: {current_rsi}")

        return current_rsi < self.config.max_rsi_to_open_buy_order<|MERGE_RESOLUTION|>--- conflicted
+++ resolved
@@ -8,10 +8,6 @@
 from hummingbot.connector.connector_base import ConnectorBase
 from hummingbot.core.clock import Clock
 from hummingbot.core.data_type.common import OrderType, TradeType
-<<<<<<< HEAD
-from hummingbot.strategy_v2.executors.position_executor.data_types import TrailingStop, TripleBarrierConfig
-=======
->>>>>>> 283bd922
 from hummingbot.strategy_v2.models.executor_actions import CreateExecutorAction, StopExecutorAction
 from hummingbot.strategy_v2.models.executors import CloseType
 from scripts.pk.excalibur_config import ExcaliburConfig
@@ -103,15 +99,6 @@
 
         if self.can_create_sma_cross_order(TradeType.SELL, active_orders):
             entry_price: Decimal = self.get_best_bid() * Decimal(1 - self.config.entry_price_delta_bps / 10000)
-<<<<<<< HEAD
-            triple_barrier_config = self.get_triple_barrier_config(TradeType.SELL, entry_price)
-            asyncio.get_running_loop().create_task(self.create_twap_market_orders(TradeType.SELL, entry_price, triple_barrier_config))
-
-        if self.can_create_sma_cross_order(TradeType.BUY, active_orders):
-            entry_price: Decimal = self.get_best_ask() * Decimal(1 + self.config.entry_price_delta_bps / 10000)
-            triple_barrier_config = self.get_triple_barrier_config(TradeType.BUY, entry_price)
-            asyncio.get_running_loop().create_task(self.create_twap_market_orders(TradeType.BUY, entry_price, triple_barrier_config))
-=======
             triple_barrier = self.get_triple_barrier()
             asyncio.get_running_loop().create_task(self.create_twap_market_orders(TradeType.SELL, entry_price, triple_barrier))
 
@@ -119,7 +106,6 @@
             entry_price: Decimal = self.get_best_ask() * Decimal(1 + self.config.entry_price_delta_bps / 10000)
             triple_barrier = self.get_triple_barrier()
             asyncio.get_running_loop().create_task(self.create_twap_market_orders(TradeType.BUY, entry_price, triple_barrier))
->>>>>>> 283bd922
 
         return []  # Always return []
 
