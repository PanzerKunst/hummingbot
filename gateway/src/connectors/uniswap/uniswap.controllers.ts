--- conflicted
+++ resolved
@@ -19,27 +19,16 @@
   stringWithDecimalToBigNumber,
 } from '../../services/base';
 import {
-<<<<<<< HEAD
-  UniswapPriceRequest,
-  UniswapPriceResponse,
-  UniswapTradeRequest,
-  UniswapTradeResponse,
-  UniswapTradeErrorResponse,
-} from './uniswap.requests';
-import {
   Ethereumish,
   ExpectedTrade,
   Uniswapish,
 } from '../../services/common-interfaces';
-=======
+import {
   PriceRequest,
   PriceResponse,
   TradeRequest,
   TradeResponse,
 } from '../../amm/amm.requests';
-import { Ethereumish } from '../../services/ethereumish.interface';
-import { ExpectedTrade, Uniswapish } from '../../services/uniswapish.interface';
->>>>>>> eff5e930
 
 export async function price(
   ethereumish: Ethereumish,
