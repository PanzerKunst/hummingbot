swagger: '2.0'

info:
  description: 'Gateway allows clients to interoperate with blockchains and DeFi protocols via a REST API. This allows for a language agnostic way to use official SDKs for blockchains.'
  version: '1.0.0'
  title: 'gateway'
  contact:
    email: 'dev@hummingbot.io'
  license:
    name: 'Apache 2.0'
    url: 'http://www.apache.org/licenses/LICENSE-2.0.html'

host: 'localhost:15888'

tags:
  - name: 'system'
    description: 'Get information about the currently running Gateway program'  
  - name: 'network'
    description: 'Get information about specific networks'
  - name: 'wallet'
    description: 'Manage private keys available for use in Gateway'
  - name: 'amm'
    description: 'Interact with AMM decentralized exchanges'
  - name: 'clob'
    description: 'Interact with CLOB decentralized exchanges'
  - name: 'amm/liquidity'
    description: 'Interact with AMM LP contracts'
  - name: 'evm'
    description: 'Interact with EVM based blockchains'
  - name: 'solana'
    description: 'Interact with the Solana blockchain'
  - name: 'serum'
    description: 'Interact with Serum to operate on Solana blockchain'
<<<<<<< HEAD
  - name: 'cosmos'
    description: 'Interact with the Cosmos blockchain'
=======
  - name: 'near'
    description: 'Interact with the Near blockchain'
>>>>>>> 785f7059

schemes:
  - 'http'

externalDocs:
  description: 'Find out more about gateway'
  url: 'https://github.com/hummingbot/hummingbot'<|MERGE_RESOLUTION|>--- conflicted
+++ resolved
@@ -31,13 +31,10 @@
     description: 'Interact with the Solana blockchain'
   - name: 'serum'
     description: 'Interact with Serum to operate on Solana blockchain'
-<<<<<<< HEAD
   - name: 'cosmos'
     description: 'Interact with the Cosmos blockchain'
-=======
   - name: 'near'
     description: 'Interact with the Near blockchain'
->>>>>>> 785f7059
 
 schemes:
   - 'http'
